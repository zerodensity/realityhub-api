{
  "name": "@zerodensity/realityhub-api",
<<<<<<< HEAD
  "version": "1.4.4",
=======
  "version": "1.4.3",
>>>>>>> ef98522a
  "description": "RealityHub API Javascript Implementation",
  "main": "src/index.js",
  "repository": {
    "type": "git",
    "url": "git+ssh://git@github.com/zerodensity/realityhub-api.git"
  },
  "publishConfig": {
    "access": "public"
  },
  "keywords": [
    "realityhub",
    "reality-hub",
    "reality",
    "hub",
    "api",
    "js",
    "client"
  ],
  "author": "Bulent Vural <bulent.vural@zerodensity.tv>",
  "contributors": [
    "Askin Saglam <askin.saglam@zerodensity.tv>",
    "Mehmet Baker <mehmet.baker@zerodensity.tv>"
  ],
  "license": "GPL-2.0",
  "bugs": {
    "url": "https://github.com/zerodensity/realityhub-api-js/issues"
  },
  "homepage": "https://github.com/zerodensity/realityhub-api#readme",
  "dependencies": {
    "uuid": "^8.3.1",
    "ws": "^7.4.6"
  }
}<|MERGE_RESOLUTION|>--- conflicted
+++ resolved
@@ -1,10 +1,6 @@
 {
   "name": "@zerodensity/realityhub-api",
-<<<<<<< HEAD
-  "version": "1.4.4",
-=======
   "version": "1.4.3",
->>>>>>> ef98522a
   "description": "RealityHub API Javascript Implementation",
   "main": "src/index.js",
   "repository": {
